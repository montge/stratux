--- conflicted
+++ resolved
@@ -1228,13 +1228,9 @@
 	http.HandleFunc("/tiles/", handleTile)
 
 
-<<<<<<< HEAD
 	addr := fmt.Sprintf(":%d", ManagementAddr)
+  log.Printf("web configuration console on port %s", addr);
 	if err := http.ListenAndServe(addr, nil); err != nil {
-=======
-	log.Printf("web configuration console on port %s", addr);
-	if err :=http.ListenAndServe(addr, nil); err != nil {
->>>>>>> 25883a5c
 		log.Printf("managementInterface ListenAndServe: %s\n", err.Error())
 	}
 }