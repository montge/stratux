--- conflicted
+++ resolved
@@ -1244,12 +1244,8 @@
 var globalStatus status
 
 func defaultSettings() {
-<<<<<<< HEAD
+	globalSettings.DarkMode = false
 	globalSettings.UAT_Enabled = false
-=======
-	globalSettings.DarkMode = false
-	globalSettings.UAT_Enabled = true
->>>>>>> 7eeb32ac
 	globalSettings.ES_Enabled = true
 	globalSettings.OGN_Enabled = true
 	globalSettings.GPS_Enabled = true
