--- conflicted
+++ resolved
@@ -1106,15 +1106,11 @@
 	UAT_PIREP_total                            uint32
 	UAT_NOTAM_total                            uint32
 	UAT_OTHER_total                            uint32
-<<<<<<< HEAD
-	BMPConnected                               bool
-	IMUConnected                               bool
-
-	Errors []string
-=======
 	Errors                                     []string
 	Logfile_Size                               int64
->>>>>>> bcd62e7c
+
+	BMPConnected bool
+	IMUConnected bool
 }
 
 var globalSettings settings
