#!/bin/bash
######################################################################
#                      STRATUX HOSTAPD MANAGER                      #
######################################################################

#Logging Function
SCRIPT=`basename ${BASH_SOURCE[0]}`
STX_LOG="/var/log/stratux.log"
function wLog () {
	echo "$(date +"%Y/%m/%d %H:%m:%S")  - $SCRIPT - $1" >> $STX_LOG
}
wLog "Running Hostapd Manager Script."

# files to edit
HOSTAPD=('/etc/hostapd/hostapd.user')

# values to be added to hostapd.user for security.
HOSTAPD_SECURE_VALUES_DELETE=('auth_algs=1' 'wpa=3' 'wpa_passphrase=' 'wpa_key_mgmt=WPA-PSK' 'wpa_pairwise=TKIP' 'rsn_pairwise=CCMP')

# 'wpa_passphrase=' was left out of this to set it with the $wifiPass. I assume you can not evaluate a variable from within an array variable
HOSTAPD_SECURE_VALUES_WRITE=('auth_algs=1' 'wpa=3' 'wpa_key_mgmt=WPA-PSK' 'wpa_pairwise=TKIP' 'rsn_pairwise=CCMP')

#Initialize variables to default values.
OPT_S=false
OPT_C=false
OPT_E=false
OPT_O=false
OPT_P=false
wifiPass="SquawkDirtyToMe!"

parm="*"
err="####"
att="+++"

#Set fonts for Help.
BOLD=$(tput bold)
STOT=$(tput smso)
UNDR=$(tput smul)
REV=$(tput rev)
RED=$(tput setaf 1)
GREEN=$(tput setaf 2)
YELLOW=$(tput setaf 3)
MAGENTA=$(tput setaf 5)
WHITE=$(tput setaf 7)
NORM=$(tput sgr0)
NORMAL=$(tput sgr0)

#Help function
function HELP {
  echo -e \\n"Help documentation for ${BOLD}${SCRIPT}.${NORM}"\\n
  echo -e "${REV}Basic usage:${NORM} ${BOLD}$SCRIPT -s ssid -c chan -p pass ${NORM}"\\n
  echo "The following command line switches are recognized."
  echo "${REV}-s${NORM}  --Sets the SSID to ${BOLD}ssid${NORM}. \"-s stratux\""
  echo "${REV}-c${NORM}  --Sets the channel to ${BOLD}chan${NORM}. \"-c 1\""
  echo "${REV}-o${NORM}  --Turns off encryption and sets network to open. Cannot be used with -e or -p."
  echo "${REV}-e${NORM}  --Turns on encryption with passphrase ${BOLD}$wifiPass${NORM}. Cannot be used with -o or -p"
  echo "${REV}-p${NORM}  --Turns on encryption with your chosen passphrase ${BOLD}pass${NORM}. 8-63 Printable Characters(ascii 32-126). Cannot be used with -o or -e. \"-p password!\""
  echo -e "${REV}-h${NORM}  --Displays this help message. No further functions are performed."\\n
  echo -e "Example: ${BOLD}$SCRIPT -s Stratux-N3558D -c 5 -p SquawkDirty!${NORM}"\\n
  exit 1
}

function confirm() {
	# call with a prompt string or use a default
	read -r -p "$1 " response
	case "$response" in
		[yY][eE][sS]|[yY]) 
		true
	;;
		*)
		exit 1
	;;
	esac
}

function cleanhostapd () {
	wLog "Cleaning hostapd config at $1"
	for j in "${HOSTAPD_SECURE_VALUES_DELETE[@]}"
	do
		sed -i "/$j/ d" ${1}
	done
	sed -i '/^\s*$/d' ${1}
}

function writehostapd () {
	wLog "Writing hostapd config at $1"
	sed -i '/^\s*$/d' ${1}
	echo "" >> ${1}
	for j in "${HOSTAPD_SECURE_VALUES_WRITE[@]}"
	do
		echo "${j}" >> ${1}
	done
	echo "wpa_passphrase=$wifiPass" >> ${1}
}

#apply settings and restart all processes
function APPLYSETTINGS {
	wLog "Restarting all wifi settings."
	echo "${RED}${BOLD} $att At this time the script will restart your WiFi services.${WHITE}${NORMAL}"
	echo "If you are connected to Stratux through the ${BOLD}192.168.10.1${NORMAL} interface then you will be disconnected"
	echo "Please wait up to 1 min and look for the new SSID on your wireless device."
	sleep 3
	echo "${YELLOW}$att Restarting Stratux WiFi Services... $att ${WHITE}"
	echo "${YELLOW}$att SSH will now  disconnect if connected to http://192.168.10.1 ... $att ${WHITE}"
	echo "ifdown wlan0..."
	ifdown wlan0
	sleep 0.5
	echo "ifup wlan0..."
	echo "Calling Stratux WiFI Start Script(stratux-wifi.sh) via ifup wlan0..."
	ifup wlan0
	sleep 0.5
	echo ""
	echo ""
	echo "All systems should be up and running and you should see your new SSID!"
}

clear

echo ""
echo "#### Stratux HOSTAPD Settings ####"
echo ""

if [ $(whoami) != 'root' ]; then
	echo "${BOLD}${RED}This script must be executed as root, Exiting...${WHITE}${NORMAL}"
	echo "${BOLD}${RED}USAGE${WHITE}${NORMAL}"
	exit 1
fi

#Check the number of arguments. If none are passed, print help and exit.
NUMARGS=$#
if [ $NUMARGS -eq 0 ]; then
  HELP
fi

### Start getopts code ###

#Parse command line flags
#If an option should be followed by an argument, it should be followed by a ":".
#Notice there is no ":" after "eoqh". The leading ":" suppresses error messages from
#getopts. This is required to get my unrecognized option code to work.
options=':s:c:p:eoh'
#options=':s:c:h'
while getopts $options option; do
  case $option in
    s)  #set option "s"
      if [[ -z "${OPTARG}" || "${OPTARG}" == *[[:space:]]* || "${OPTARG}" == -* ]]; then
          echo "${BOLD}${RED}$err No SSID for -s, Exiting...${WHITE}${NORMAL}"
		  wLog "No SSID for -s, Exiting..."
          exit 1
      else
          OPT_S=$OPTARG
          echo "$parm SSID Option -s used: $OPT_S"
          echo "${GREEN}    SSID will now be ${BOLD}${UNDR}$OPT_S${NORMAL}.${WHITE}"
      fi
      ;;
    c)  #set option "c"
      if [[ -z "${OPTARG}" || "${OPTARG}" == *[[:space:]]* || "${OPTARG}" == -* ]]; then
          echo "${BOLD}${RED}$err Channel option(-c) used without value, Exiting... ${WHITE}${NORMAL}"
		  wLog "Channel option(-c) used without value, Exiting..."
          exit 1
      else
          OPT_C=$OPTARG
          echo "$parm Channel option -c used: $OPT_C"
          if [[ "$OPT_C" =~ ^[0-9]+$ ]] && [ "$OPT_C" -ge 1 -a "$OPT_C" -le 13  ]; then
          	echo "${GREEN}    Channel will now be set to ${BOLD}${UNDR}$OPT_C${WHITE}${NORMAL}."
          else
            echo "${BOLD}${RED}$err Channel is not within acceptable values, Exiting...${WHITE}${NORMAL}"
			wLog "Channel is not within acceptable values, Exiting..."
            exit 1
          fi
      fi
      ;;
    e)  #set option "e" with default passphrase
		if [[ -z "${OPTARG}" || "${OPTARG}" == *[[:space:]]* || "${OPTARG}" == -* ]]; then
          echo "$parm Encrypted WiFI Option -e used."
          OPT_E=$wifiPass
		  echo "${GREEN}     WiFi will be encrypted using ${BOLD}${UNDR}$OPT_E${NORMAL}${GREEN} as the passphrase!${WHITE}${NORMAL}"
      else
          echo "${BOLD}${RED}$err Option -e does not require argument. Exiting...${WHITE}${NORMAL}"
		  wLog "Option -e does not require argument."
          exit 1
      fi
      ;;
	p) #set encryption with user specified passphrase
		if [[ -z "${OPTARG}" || "${OPTARG}" =~ ^[[:space:]]*$ || "${OPTARG}" == -* ]]; then
			echo "${BOLD}${RED}$err Encryption option(-p) used without passphrase!${WHITE}${NORMAL}"
			echo "${BOLD}${RED}$err Encryption option(-p) required an argument \"-p passphrase\". Exiting...${WHITE}${NORMAL}"
			wLog "Encryption option(-p) used without passphrase!"
		else
			OPT_P=$OPTARG
			wifiPass=$OPTARG
		fi
		echo "$parm Encryption option -p used:"
		if [ -z `echo $OPT_P| tr -d "[:print:]"` ] && [ ${#OPT_P} -ge 8 ]  && [ ${#OPT_P} -le 63 ]; then
			echo "${GREEN}     WiFi will be encrypted using ${BOLD}${UNDR}$OPT_P${NORMAL}${GREEN} as the passphrase!${WHITE}${NORMAL}"
		else
			echo  "${BOLD}${RED}$err Invalid PASSWORD: 8 - 63 printable characters, Exiting...${WHITE}${NORMAL}"
			wLog "Invalid PASSWORD: 8 - 63 printable characters, Exiting..."
			exit 1
		fi
    ;;
    o)  #set option "o"
      if [[ -z "${OPTARG}" || "${OPTARG}" == *[[:space:]]* || "${OPTARG}" == -* ]]; then
          echo "$parm Open WiFI Option -o used."
          echo "${GREEN}    WiFi will be set to ${BOLD}${UNDR}OPEN${NORMAL}${GREEN} or ${BOLD}${UNDR}UNSECURE${WHITE}${NORMAL}"
          OPT_O=true
      else
          echo "${BOLD}${RED}$err Option -o does not require argument. Exiting...${WHITE}${NORMAL}"
		  wLog "Option -o does not require argument. Exiting..."
          exit 1
      fi
      ;;
    h)  #show help
      HELP
      ;;
   \?) # invalid option
     echo "${BOLD}${RED}$err Invalid option -$OPTARG ${WHITE}${NORMAL}" >&2
     HELP
     exit 1
     ;;
   :) # Missing Arg 
     echo "${BOLD}${RED}$err Missing option for argument -$OPTARG ${WHITE}${NORMAL}" >&2
     HELP
     exit 1
     ;;
   *) # Invalid
     echo "${BOLD}${RED}$err Unimplemented option -$OPTARG ${WHITE}${NORMAL}" >&2
     HELP
     exit 1
     ;;
  esac
done

shift $((OPTIND-1))  #This tells getopts to move on to the next argument.

### End getopts code ###


### Main loop to process files ###

#This is where your main file processing will take place. This example is just
#printing the files and extensions to the terminal. You should place any other
#file processing tasks within the while-do loop.

if [[ $OPT_O == true  && (  $OPT_E != false || $OPT_P != false ) ]]; then
  echo "${BOLD}${RED}$err Option -e , -p and -o cannot be used simultaneously. Exiting... ${WHITE}${NORMAL}"
  wLog "Option -e , -p and -o cannot be used simultaneously."
  exit 1
fi

if [ $OPT_P != false ] && [ $OPT_E != false ]; then
  echo "${BOLD}${RED}$err Option -e and -p cannot be used simultaneously. Exiting... ${WHITE}${NORMAL}"
  wLog "Option -e and -p cannot be used simultaneously."
  exit 1
fi

echo ""
echo "${BOLD}No errors found. Continuing...${NORMAL}"
echo ""

confirm "Are you ready to apply these settings? [y/n]"

####
#### File modification loop
####
for i in "${HOSTAPD[@]}"
do
  if [ -f ${i} ]; then
    echo "Working on $i..."
    wLog "Working on $i..."
	if [ $OPT_S != false ]; then
		wLog "Writing SSID $OPT_S to file $i"
    	echo "${MAGENTA}Setting ${YELLOW}SSID${MAGENTA} to ${YELLOW}$OPT_S ${MAGENTA}in $i...${WHITE}"
        if grep -q "^ssid=" ${HOSTAPD[$x]}; then
        sed -i "s/^ssid=.*/ssid=${OPT_S}/" ${i}
      else
        echo ${OPT_S} >> ${i}
      fi
    fi

    if [ $OPT_C != false ]; then
		wLog "Writing channel $OPT_C to file $i"
    	echo "${MAGENTA}Setting ${YELLOW}Channel${MAGENTA} to ${YELLOW}$OPT_C ${MAGENTA}in $i...${WHITE}"
        if grep -q "^channel=" ${i}; then
            sed -i "s/^channel=.*/channel=${OPT_C}/" ${i}
        else
            echo ${OPT_C} >> ${i}
        fi
    fi

<<<<<<< HEAD
    if [ $OPT_P != false ]; then
      OPT_E=$OPT_P
    fi

    if [ $OPT_E != false ]; then
    	echo "${MAGENTA}Adding WPA encryption with passphrase: ${YELLOW}$OPT_E ${MAGENTA}to $i...${WHITE}"
        if grep -q "^#auth_algs=" ${i}; then
        	#echo "uncomenting wpa"
            sed -i "s/^#auth_algs=.*/auth_algs=1/" ${i}
            sed -i "s/^#wpa=.*/wpa=3/" ${i}
            sed -i "s/^#wpa_passphrase=.*/wpa_passphrase=$OPT_E/" ${i}
            sed -i "s/^#wpa_key_mgmt=.*/wpa_key_mgmt=WPA-PSK/" ${i}
            sed -i "s/^#wpa_pairwise=.*/wpa_pairwise=TKIP/" ${i}
            sed -i "s/^#rsn_pairwise=.*/rsn_pairwise=CCMP/" ${i}
       elif grep -q "^auth_algs=" ${i}; then
        	#echo "rewriting existing wpa"
            sed -i "s/^auth_algs=.*/auth_algs=1/" ${i}
            sed -i "s/^wpa=.*/wpa=3/" ${i}
            sed -i "s/^wpa_passphrase=.*/wpa_passphrase=$OPT_E/" ${i}
            sed -i "s/^wpa_key_mgmt=.*/wpa_key_mgmt=WPA-PSK/" ${i}
            sed -i "s/^wpa_pairwise=.*/wpa_pairwise=TKIP/" ${i}
            sed -i "s/^rsn_pairwise=.*/rsn_pairwise=CCMP/" ${i}
       else
#      		#echo "adding wpa"
		echo "" >> ${i}
	        echo "auth_algs=1" >> ${i}
		echo "wpa=3" >> ${i}
		echo "wpa_passphrase=$OPT_E" >> ${i}
		echo "wpa_key_mgmt=WPA-PSK" >> ${i}
	        echo "wpa_pairwise=TKIP" >> ${i}
		echo "rsn_pairwise=CCMP" >> ${i}
        fi
=======
    if [ $OPT_E != false ] || [ $OPT_P  != false ]; then
		wLog "Writing security and setting passphrase to $wifiPass to file $i"
        echo "${MAGENTA}Adding WPA encryption with passphrase: ${YELLOW}$wifiPass ${MAGENTA}to $i...${WHITE}"
        cleanhostapd $i
		writehostapd $i
>>>>>>> 945724c9
    fi

    if [ $OPT_O != false ]; then
		wLog "Removing WiFi security in file $i"
        echo "${MAGENTA}Removing WPA encryption in $i...${WHITE}"
        cleanhostapd $i
    fi

	echo "${GREEN}Modified ${i}...done${WHITE}"
	echo ""
  else
    echo "${MAGENTA}No ${i} file found...${WHITE}${NORMAL}"
	echo ""
  fi
done



### End main loop ###

### Apply Settings and restart all services
APPLYSETTINGS

exit 0<|MERGE_RESOLUTION|>--- conflicted
+++ resolved
@@ -101,7 +101,7 @@
 	echo "Please wait up to 1 min and look for the new SSID on your wireless device."
 	sleep 3
 	echo "${YELLOW}$att Restarting Stratux WiFi Services... $att ${WHITE}"
-	echo "${YELLOW}$att SSH will now  disconnect if connected to http://192.168.10.1 ... $att ${WHITE}"
+	echo "${YELLOW}$att SSH will now disconnect if connected to http://192.168.10.1 ... $att ${WHITE}"
 	echo "ifdown wlan0..."
 	ifdown wlan0
 	sleep 0.5
@@ -121,7 +121,7 @@
 echo ""
 
 if [ $(whoami) != 'root' ]; then
-	echo "${BOLD}${RED}This script must be executed as root, Exiting...${WHITE}${NORMAL}"
+	echo "${BOLD}${RED}This script must be executed as root, exiting...${WHITE}${NORMAL}"
 	echo "${BOLD}${RED}USAGE${WHITE}${NORMAL}"
 	exit 1
 fi
@@ -144,8 +144,8 @@
   case $option in
     s)  #set option "s"
       if [[ -z "${OPTARG}" || "${OPTARG}" == *[[:space:]]* || "${OPTARG}" == -* ]]; then
-          echo "${BOLD}${RED}$err No SSID for -s, Exiting...${WHITE}${NORMAL}"
-		  wLog "No SSID for -s, Exiting..."
+          echo "${BOLD}${RED}$err No SSID for -s, exiting...${WHITE}${NORMAL}"
+		  wLog "No SSID for -s, exiting..."
           exit 1
       else
           OPT_S=$OPTARG
@@ -155,8 +155,8 @@
       ;;
     c)  #set option "c"
       if [[ -z "${OPTARG}" || "${OPTARG}" == *[[:space:]]* || "${OPTARG}" == -* ]]; then
-          echo "${BOLD}${RED}$err Channel option(-c) used without value, Exiting... ${WHITE}${NORMAL}"
-		  wLog "Channel option(-c) used without value, Exiting..."
+          echo "${BOLD}${RED}$err Channel option(-c) used without value, exiting... ${WHITE}${NORMAL}"
+		  wLog "Channel option(-c) used without value, exiting..."
           exit 1
       else
           OPT_C=$OPTARG
@@ -164,8 +164,8 @@
           if [[ "$OPT_C" =~ ^[0-9]+$ ]] && [ "$OPT_C" -ge 1 -a "$OPT_C" -le 13  ]; then
           	echo "${GREEN}    Channel will now be set to ${BOLD}${UNDR}$OPT_C${WHITE}${NORMAL}."
           else
-            echo "${BOLD}${RED}$err Channel is not within acceptable values, Exiting...${WHITE}${NORMAL}"
-			wLog "Channel is not within acceptable values, Exiting..."
+            echo "${BOLD}${RED}$err Channel is not within acceptable values, exiting...${WHITE}${NORMAL}"
+			wLog "Channel is not within acceptable values, exiting..."
             exit 1
           fi
       fi
@@ -176,7 +176,7 @@
           OPT_E=$wifiPass
 		  echo "${GREEN}     WiFi will be encrypted using ${BOLD}${UNDR}$OPT_E${NORMAL}${GREEN} as the passphrase!${WHITE}${NORMAL}"
       else
-          echo "${BOLD}${RED}$err Option -e does not require argument. Exiting...${WHITE}${NORMAL}"
+          echo "${BOLD}${RED}$err Option -e does not require argument. exiting...${WHITE}${NORMAL}"
 		  wLog "Option -e does not require argument."
           exit 1
       fi
@@ -184,18 +184,18 @@
 	p) #set encryption with user specified passphrase
 		if [[ -z "${OPTARG}" || "${OPTARG}" =~ ^[[:space:]]*$ || "${OPTARG}" == -* ]]; then
 			echo "${BOLD}${RED}$err Encryption option(-p) used without passphrase!${WHITE}${NORMAL}"
-			echo "${BOLD}${RED}$err Encryption option(-p) required an argument \"-p passphrase\". Exiting...${WHITE}${NORMAL}"
+			echo "${BOLD}${RED}$err Encryption option(-p) required an argument \"-p passphrase\". exiting...${WHITE}${NORMAL}"
 			wLog "Encryption option(-p) used without passphrase!"
 		else
 			OPT_P=$OPTARG
 			wifiPass=$OPTARG
 		fi
 		echo "$parm Encryption option -p used:"
-		if [ -z `echo $OPT_P| tr -d "[:print:]"` ] && [ ${#OPT_P} -ge 8 ]  && [ ${#OPT_P} -le 63 ]; then
+		if [ -z `echo $OPT_P | tr -d "[:print:]"` ] && [ ${#OPT_P} -ge 8 ]  && [ ${#OPT_P} -le 63 ]; then
 			echo "${GREEN}     WiFi will be encrypted using ${BOLD}${UNDR}$OPT_P${NORMAL}${GREEN} as the passphrase!${WHITE}${NORMAL}"
 		else
-			echo  "${BOLD}${RED}$err Invalid PASSWORD: 8 - 63 printable characters, Exiting...${WHITE}${NORMAL}"
-			wLog "Invalid PASSWORD: 8 - 63 printable characters, Exiting..."
+			echo  "${BOLD}${RED}$err Invalid PASSWORD: 8 - 63 printable characters, exiting...${WHITE}${NORMAL}"
+			wLog "Invalid PASSWORD: 8 - 63 printable characters, exiting..."
 			exit 1
 		fi
     ;;
@@ -205,8 +205,8 @@
           echo "${GREEN}    WiFi will be set to ${BOLD}${UNDR}OPEN${NORMAL}${GREEN} or ${BOLD}${UNDR}UNSECURE${WHITE}${NORMAL}"
           OPT_O=true
       else
-          echo "${BOLD}${RED}$err Option -o does not require argument. Exiting...${WHITE}${NORMAL}"
-		  wLog "Option -o does not require argument. Exiting..."
+          echo "${BOLD}${RED}$err Option -o does not require argument. exiting...${WHITE}${NORMAL}"
+		  wLog "Option -o does not require argument. exiting..."
           exit 1
       fi
       ;;
@@ -288,46 +288,11 @@
         fi
     fi
 
-<<<<<<< HEAD
-    if [ $OPT_P != false ]; then
-      OPT_E=$OPT_P
-    fi
-
-    if [ $OPT_E != false ]; then
-    	echo "${MAGENTA}Adding WPA encryption with passphrase: ${YELLOW}$OPT_E ${MAGENTA}to $i...${WHITE}"
-        if grep -q "^#auth_algs=" ${i}; then
-        	#echo "uncomenting wpa"
-            sed -i "s/^#auth_algs=.*/auth_algs=1/" ${i}
-            sed -i "s/^#wpa=.*/wpa=3/" ${i}
-            sed -i "s/^#wpa_passphrase=.*/wpa_passphrase=$OPT_E/" ${i}
-            sed -i "s/^#wpa_key_mgmt=.*/wpa_key_mgmt=WPA-PSK/" ${i}
-            sed -i "s/^#wpa_pairwise=.*/wpa_pairwise=TKIP/" ${i}
-            sed -i "s/^#rsn_pairwise=.*/rsn_pairwise=CCMP/" ${i}
-       elif grep -q "^auth_algs=" ${i}; then
-        	#echo "rewriting existing wpa"
-            sed -i "s/^auth_algs=.*/auth_algs=1/" ${i}
-            sed -i "s/^wpa=.*/wpa=3/" ${i}
-            sed -i "s/^wpa_passphrase=.*/wpa_passphrase=$OPT_E/" ${i}
-            sed -i "s/^wpa_key_mgmt=.*/wpa_key_mgmt=WPA-PSK/" ${i}
-            sed -i "s/^wpa_pairwise=.*/wpa_pairwise=TKIP/" ${i}
-            sed -i "s/^rsn_pairwise=.*/rsn_pairwise=CCMP/" ${i}
-       else
-#      		#echo "adding wpa"
-		echo "" >> ${i}
-	        echo "auth_algs=1" >> ${i}
-		echo "wpa=3" >> ${i}
-		echo "wpa_passphrase=$OPT_E" >> ${i}
-		echo "wpa_key_mgmt=WPA-PSK" >> ${i}
-	        echo "wpa_pairwise=TKIP" >> ${i}
-		echo "rsn_pairwise=CCMP" >> ${i}
-        fi
-=======
     if [ $OPT_E != false ] || [ $OPT_P  != false ]; then
 		wLog "Writing security and setting passphrase to $wifiPass to file $i"
         echo "${MAGENTA}Adding WPA encryption with passphrase: ${YELLOW}$wifiPass ${MAGENTA}to $i...${WHITE}"
         cleanhostapd $i
 		writehostapd $i
->>>>>>> 945724c9
     fi
 
     if [ $OPT_O != false ]; then
