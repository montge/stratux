export STRATUX_HOME := /opt/stratux/
export DEBPKG_BASE := /tmp/dpkg-stratux/stratux
export DEBPKG_HOME := /tmp/dpkg-stratux/stratux/opt/stratux
VERSIONSTR := $(shell ./image/getversion.sh)
THISARCH = $(shell ./image/getarch.sh)

ifeq "$(CIRCLECI)" "true"
	BUILDINFO=
	PLATFORMDEPENDENT=
else
	LFLAGS=-X main.stratuxVersion=$(VERSIONSTR) -X main.stratuxBuild=`git log -n 1 --pretty=%H`  
	BUILDINFO=-ldflags "$(LFLAGS)"
	BUILDINFO_STATIC=-ldflags "-extldflags -static $(LFLAGS)"
	PLATFORMDEPENDENT=fancontrol
endif

ifeq ($(debug),true)
	BUILDINFO := -gcflags '-N -l' $(BUILDINFO)
endif

ARCH=$(shell arch)
ifeq ($(ARCH),aarch64)
	OGN_RX_BINARY=ogn/ogn-rx-eu_aarch64
else ifeq ($(ARCH),x86_64)
	OGN_RX_BINARY=ogn/ogn-rx-eu_x86
else
	OGN_RX_BINARY=ogn/ogn-rx-eu_arm
endif

GCC_VERSION := $(shell gcc -dumpversion | cut -f1 -d.)
ifeq ($(shell test $(GCC_VERSION) -ge 14; echo $$?),0)
	DUMP1090_CFLAGS += "-Wno-error=calloc-transposed-args"
endif


all: libdump978.so xdump1090 xrtlais stratuxrun $(PLATFORMDEPENDENT)

stratuxrun: main/*.go common/*.go libdump978.so
	LIBRARY_PATH=$(CURDIR) CGO_CFLAGS_ALLOW="-L$(CURDIR)" go build $(BUILDINFO) -o stratuxrun -p 4 ./main/

fancontrol: fancontrol_main/*.go common/*.go
	go build $(BUILDINFO) -o fancontrol -p 4 ./fancontrol_main/

xdump1090:
	cd dump1090 && CFLAGS=$(DUMP1090_CFLAGS) make BLADERF=no

libdump978.so: dump978/*.c dump978/*.h
	cd dump978 && make lib

xrtlais:
	cd rtl-ais && sed -i 's/^LDFLAGS+=-lpthread.*/LDFLAGS+=-lpthread -lm -lrtlsdr -L \/usr\/lib\//' Makefile && make


.PHONY: test
test:
	make -C test

www:
	make -C web

ogn/ddb.json:
	cd ogn && ./fetch_ddb.sh

optinstall: www ogn/ddb.json
	mkdir -p $(STRATUX_HOME)/bin
	mkdir -p $(STRATUX_HOME)/www
	mkdir -p $(STRATUX_HOME)/ogn
	mkdir -p $(STRATUX_HOME)/softrf
	mkdir -p $(STRATUX_HOME)/cfg
	mkdir -p $(STRATUX_HOME)/lib
	mkdir -p $(STRATUX_HOME)/mapdata
	chmod a+rwx $(STRATUX_HOME)/mapdata # so users can upload their stuff as user pi

	# binaries
	cp -f stratuxrun $(STRATUX_HOME)/bin/
	cp -f fancontrol $(STRATUX_HOME)/bin/
	cp -f dump1090/dump1090 $(STRATUX_HOME)/bin
	cp -f rtl-ais/rtl_ais $(STRATUX_HOME)/bin
	cp -f $(OGN_RX_BINARY) $(STRATUX_HOME)/bin/ogn-rx-eu
	chmod +x $(STRATUX_HOME)/bin/*

	# Libs
	cp -f libdump978.so $(STRATUX_HOME)/lib/

	# map data
	cp -ru mapdata/* $(STRATUX_HOME)/mapdata/

	# OGN stuff
	cp -f ogn/ddb.json ogn/*ogn-tracker-bin-*.zip ogn/install-ogntracker-firmware-pi.sh ogn/fetch_ddb.sh $(STRATUX_HOME)/ogn
	cp -f softrf/*.zip softrf/*.sh $(STRATUX_HOME)/softrf

	# Scripts
	cp __opt__stratux__bin__stratux-pre-start.sh $(STRATUX_HOME)/bin/stratux-pre-start.sh
	chmod 744 $(STRATUX_HOME)/bin/stratux-pre-start.sh
	cp -f image/stratux-wifi.sh $(STRATUX_HOME)/bin/
	cp -f image/sdr-tool.sh $(STRATUX_HOME)/bin/
	chmod 755 $(STRATUX_HOME)/bin/*

	# Config templates
	cp -f image/stratux-dnsmasq.conf.template $(STRATUX_HOME)/cfg/
	cp -f image/interfaces.template $(STRATUX_HOME)/cfg/
	cp -f image/wpa_supplicant.conf.template $(STRATUX_HOME)/cfg/
	cp -f image/wpa_supplicant_ap.conf.template $(STRATUX_HOME)/cfg/


install: optinstall
	# System configuration
	cp image/10-stratux.rules /etc/udev/rules.d/10-stratux.rules
	cp image/99-uavionix.rules /etc/udev/rules.d/99-uavionix.rules
	cp image/99-pong.rules /etc/udev/rules.d/99-pong.rules
	cp __lib__systemd__system__stratux.service /lib/systemd/system/stratux.service
	chmod 644 /lib/systemd/system/stratux.service
	ln -fs /lib/systemd/system/stratux.service /etc/systemd/system/multi-user.target.wants/stratux.service
	
	cp image/stratux_fancontrol.service  /lib/systemd/system/stratux_fancontrol.service
	chmod 644 /lib/systemd/system/stratux_fancontrol.service
	ln -fs /lib/systemd/system/stratux_fancontrol.service /etc/systemd/system/multi-user.target.wants/stratux_fancontrol.service

#
# Debian package related targets below
#

.PHONY: prep_dpkg
prep_dpkg:
	rm -rf $(DEBPKG_BASE)
	mkdir -p $(DEBPKG_BASE)
	mkdir $(DEBPKG_BASE)/DEBIAN

.PHONY: wwwdpkg
wwwdpkg: STRATUX_HOME=$(DEBPKG_HOME)
wwwdpkg:
	make -C web

.PHONY: optinstall_dpkg

optinstall_dpkg:  STRATUX_HOME=$(DEBPKG_HOME)
optinstall_dpkg: optinstall

dpkg: prep_dpkg wwwdpkg ogn/ddb.json optinstall_dpkg
	# Copy the control script to DEBIAN directory
	cp -f image/control.dpkg $(DEBPKG_BASE)/DEBIAN/control
	# Copy the configuration  file list to DEBIAN directory
	cp -f image/conffiles.dpkg $(DEBPKG_BASE)/DEBIAN/conffiles
	# Copy the preinstall script to DEBIAN directory
	cp -f image/preinst.dpkg $(DEBPKG_BASE)/DEBIAN/preinst
	# Copy the preinstall script to DEBIAN directory
	cp -f image/postinst.dpkg $(DEBPKG_BASE)/DEBIAN/postinst
	# Copy the preremoval script to DEBIAN directory
	cp -f image/prerm.dpkg $(DEBPKG_BASE)/DEBIAN/prerm
	# Create the directories inside of the dpkg environment
	mkdir -p $(DEBPKG_BASE)/etc/udev/rules.d/
	mkdir -p $(DEBPKG_BASE)/lib/systemd/system/
	# Copy the udev rules to the dpkg environment
	cp -f image/10-stratux.rules $(DEBPKG_BASE)/etc/udev/rules.d/10-stratux.rules
	cp -f image/99-uavionix.rules $(DEBPKG_BASE)/etc/udev/rules.d/99-uavionix.rules
	# Copy the systemd scripts to the dpkg environment
	cp __lib__systemd__system__stratux.service $(DEBPKG_BASE)/lib/systemd/system/stratux.service
	chmod 644 $(DEBPKG_BASE)/lib/systemd/system/stratux.service
	cp image/stratux_fancontrol.service $(DEBPKG_BASE)/lib/systemd/system
	chmod 644 $(DEBPKG_BASE)/lib/systemd/system/stratux_fancontrol.service
	#ln -s $(DEBPKG_BASE)/lib/systemd/system/stratux.service $(DEBPKG_BASE)/etc/systemd/system/multi-user.target.wants/stratux.service	
	# Set up the versioning inside of the dpkg system. This puts the version number inside of the config file
	sed -i 's/VERSION/$(VERSIONSTR)/g' $(DEBPKG_BASE)/DEBIAN/control
	# set up the arch inside of the dpkg System. We have to use a script because x86_64 is arm64, aarch64 is arm64, etc.
	sed -i 's/ARCH/$(THISARCH)/g' $(DEBPKG_BASE)/DEBIAN/control
	# Set permissions of the scripts for dpkg
	chmod 755 $(DEBPKG_BASE)/DEBIAN/control
	chmod 755 $(DEBPKG_BASE)/DEBIAN/preinst
	chmod 755 $(DEBPKG_BASE)/DEBIAN/postinst	
	chmod 755 $(DEBPKG_BASE)/DEBIAN/prerm	
	# Create the default US settings for the config default
	echo '{"UAT_Enabled": true,"OGN_Enabled": false,"DeveloperMode": false}' > $(DEBPKG_HOME)/cfg/stratux.conf.default
	# Create the debian package for US
	dpkg-deb -b $(DEBPKG_BASE)
	# Rename the file and move it to the base directory. Include the arch in the name
	mv -f $(DEBPKG_BASE)/../stratux.deb ./stratux-$(VERSIONSTR)-$(THISARCH)-US.deb
	#Ceate the default EU settings for the config default
	echo '{"OGN_Enabled": true, "DeveloperMode": true}' > $(DEBPKG_HOME)/cfg/stratux.conf.default
	# Create the debian package for EU
	dpkg-deb -b $(DEBPKG_BASE)
	# Rename the file and move it to the base directory. Include the arch in the name
	mv -f $(DEBPKG_BASE)/../stratux.deb ./stratux-$(VERSIONSTR)-$(THISARCH)-EU.deb
	
clean:
<<<<<<< HEAD
	rm -f gen_gdl90 libdump978.so fancontrol ahrs_approx *.deb
=======
	rm -f stratuxrun libdump978.so fancontrol ahrs_approx
>>>>>>> 5283a06a
	cd dump1090 && make clean
	cd dump978 && make clean
	cd rtl-ais && make clean<|MERGE_RESOLUTION|>--- conflicted
+++ resolved
@@ -182,11 +182,7 @@
 	mv -f $(DEBPKG_BASE)/../stratux.deb ./stratux-$(VERSIONSTR)-$(THISARCH)-EU.deb
 	
 clean:
-<<<<<<< HEAD
-	rm -f gen_gdl90 libdump978.so fancontrol ahrs_approx *.deb
-=======
-	rm -f stratuxrun libdump978.so fancontrol ahrs_approx
->>>>>>> 5283a06a
+	rm -f stratuxrun libdump978.so fancontrol ahrs_approx *.deb
 	cd dump1090 && make clean
 	cd dump978 && make clean
 	cd rtl-ais && make clean