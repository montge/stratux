package main

import (
	"bufio"
	"encoding/hex"
	"encoding/json"
	"io/ioutil"
	"log"
	"os"
	"runtime"
	"strings"
	"time"
)

// http://www.faa.gov/nextgen/programs/adsb/wsa/media/GDL90_Public_ICD_RevA.PDF

const (
	stratuxVersion          = "v0.2"
	configLocation          = "/etc/stratux.conf"
	managementAddr          = ":9110"
	maxDatagramSize         = 8192
	UPLINK_BLOCK_DATA_BITS  = 576
	UPLINK_BLOCK_BITS       = (UPLINK_BLOCK_DATA_BITS + 160)
	UPLINK_BLOCK_DATA_BYTES = (UPLINK_BLOCK_DATA_BITS / 8)
	UPLINK_BLOCK_BYTES      = (UPLINK_BLOCK_BITS / 8)

	UPLINK_FRAME_BLOCKS     = 6
	UPLINK_FRAME_DATA_BITS  = (UPLINK_FRAME_BLOCKS * UPLINK_BLOCK_DATA_BITS)
	UPLINK_FRAME_BITS       = (UPLINK_FRAME_BLOCKS * UPLINK_BLOCK_BITS)
	UPLINK_FRAME_DATA_BYTES = (UPLINK_FRAME_DATA_BITS / 8)
	UPLINK_FRAME_BYTES      = (UPLINK_FRAME_BITS / 8)

	// assume 6 byte frames: 2 header bytes, 4 byte payload
	// (TIS-B heartbeat with one address, or empty FIS-B APDU)
	UPLINK_MAX_INFO_FRAMES = (424 / 6)

	MSGTYPE_UPLINK       = 0x07
	MSGTYPE_BASIC_REPORT = 0x1E
	MSGTYPE_LONG_REPORT  = 0x1F

	MSGCLASS_UAT = 0
	MSGCLASS_ES  = 1

	LON_LAT_RESOLUTION = float32(180.0 / 8388608.0)
	TRACK_RESOLUTION   = float32(360.0 / 256.0)
)

var Crc16Table [256]uint16

var mySituation SituationData

type msg struct {
	MessageClass uint
	TimeReceived time.Time
	Data         []byte
}

var MsgLog []msg
var timeStarted time.Time

// Construct the CRC table. Adapted from FAA ref above.
func crcInit() {
	var i uint16
	var bitctr uint16
	var crc uint16
	for i = 0; i < 256; i++ {
		crc = (i << 8)
		for bitctr = 0; bitctr < 8; bitctr++ {
			z := uint16(0)
			if (crc & 0x8000) != 0 {
				z = 0x1021
			}
			crc = (crc << 1) ^ z
		}
		Crc16Table[i] = crc
	}
}

// Compute CRC. Adapted from FAA ref above.
func crcCompute(data []byte) uint16 {
	ret := uint16(0)
	for i := 0; i < len(data); i++ {
		ret = Crc16Table[ret>>8] ^ (ret << 8) ^ uint16(data[i])
	}
	return ret
}

func prepareMessage(data []byte) []byte {
	// Compute CRC before modifying the message.
	crc := crcCompute(data)
	// Add the two CRC16 bytes before replacing control characters.
	data = append(data, byte(crc&0xFF))
	data = append(data, byte(crc>>8))

	tmp := []byte{0x7E} // Flag start.

	// Copy the message over, escaping 0x7E (Flag Byte) and 0x7D (Control-Escape).
	for i := 0; i < len(data); i++ {
		mv := data[i]
		if (mv == 0x7E) || (mv == 0x7D) {
			mv = mv ^ 0x20
			tmp = append(tmp, 0x7D)
		}
		tmp = append(tmp, mv)
	}

	tmp = append(tmp, 0x7E) // Flag end.

	return tmp
}

func makeLatLng(v float32) []byte {
	ret := make([]byte, 3)

	v = v / LON_LAT_RESOLUTION
	wk := int32(v)

	ret[0] = byte((wk & 0xFF0000) >> 16)
	ret[1] = byte((wk & 0x00FF00) >> 8)
	ret[2] = byte((wk & 0x0000FF))

	return ret
}

//TODO
func makeOwnshipReport() bool {
	if !isGPSValid() {
		return false
	}
	msg := make([]byte, 28)
	// See p.16.
	msg[0] = 0x0A // Message type "Ownship".

	msg[1] = 0x01 // Alert status, address type.

	msg[2] = 1 // Address.
	msg[3] = 1 // Address.
	msg[4] = 1 // Address.

	tmp := makeLatLng(mySituation.lat)
	msg[5] = tmp[0] // Latitude.
	msg[6] = tmp[1] // Latitude.
	msg[7] = tmp[2] // Latitude.

	tmp = makeLatLng(mySituation.lng)
	msg[8] = tmp[0]  // Longitude.
	msg[9] = tmp[1]  // Longitude.
	msg[10] = tmp[2] // Longitude.

	// This is **PRESSURE ALTITUDE**
	alt := uint16(0xFFF) // 0xFFF "invalid altitude."

	if isTempPressValid() {
		alt = uint16(mySituation.pressure_alt)
	}
	alt = (alt + 1000) / 25
	alt = alt & 0xFFF // Should fit in 12 bits.

	msg[11] = byte((alt & 0xFF0) >> 4) // Altitude.
	msg[12] = byte((alt & 0x00F) << 4)

	if isGPSGroundTrackValid() {
		msg[12] = byte(((alt & 0x00F) << 4) | 0xB) // "Airborne" + "True Heading"
	} else {
		msg[12] = byte((alt & 0x00F) << 4)
	}
	msg[13] = 0xBB // NIC and NACp.

	gdSpeed := uint16(0) // 1kt resolution.
	if isGPSGroundTrackValid() {
		gdSpeed = mySituation.groundSpeed
	}
	gdSpeed = gdSpeed & 0x0FFF // Should fit in 12 bits.

	msg[14] = byte((gdSpeed & 0xFF0) >> 4)
	msg[15] = byte((gdSpeed & 0x00F) << 4)

	verticalVelocity := int16(1000 / 64) // ft/min. 64 ft/min resolution.
	//TODO: 0x800 = no information available.
	verticalVelocity = verticalVelocity & 0x0FFF // Should fit in 12 bits.
	msg[15] = msg[15] | byte((verticalVelocity&0x0F00)>>8)
	msg[16] = byte(verticalVelocity & 0xFF)

	// Showing magnetic (corrected) on ForeFlight. Needs to be True Heading.
	groundTrack := uint16(0)
	if isGPSGroundTrackValid() {
		groundTrack = mySituation.trueCourse
	}
	trk := uint8(float32(groundTrack) / TRACK_RESOLUTION) // Resolution is ~1.4 degrees.

	msg[17] = byte(trk)

	msg[18] = 0x01 // "Light (ICAO) < 15,500 lbs"

	sendGDL90(prepareMessage(msg))
	return true
}

//TODO
func makeOwnshipGeometricAltitudeReport() bool {
	if !isGPSValid() {
		return false
	}
	msg := make([]byte, 5)
	// See p.28.
	msg[0] = 0x0B                 // Message type "Ownship Geo Alt".
	alt := int16(mySituation.alt) // GPS Altitude.
	alt = alt / 5
	msg[1] = byte(alt >> 8)     // Altitude.
	msg[2] = byte(alt & 0x00FF) // Altitude.

	//TODO: "Figure of Merit". 0x7FFF "Not available".
	msg[3] = 0x00
	msg[4] = 0x0A

	sendGDL90(prepareMessage(msg))
	return true
}

func makeInitializationMessage() []byte {
	msg := make([]byte, 3)
	// See p.13.
	msg[0] = 0x02 // Message type "Initialization".
	msg[1] = 0x00 //TODO
	msg[2] = 0x00 //TODO
	return prepareMessage(msg)
}

func makeHeartbeat() []byte {
	msg := make([]byte, 7)
	// See p.10.
	msg[0] = 0x00 // Message type "Heartbeat".
	msg[1] = 0x01 // "UAT Initialized".
	if isGPSValid() {
		msg[1] = msg[1] | 0x80
	}
	msg[1] = msg[1] | 0x10 //FIXME: Addr talkback.

	nowUTC := time.Now().UTC()
	// Seconds since 0000Z.
	midnightUTC := time.Date(nowUTC.Year(), nowUTC.Month(), nowUTC.Day(), 0, 0, 0, 0, time.UTC)
	secondsSinceMidnightUTC := uint32(nowUTC.Sub(midnightUTC).Seconds())

	msg[2] = byte(((secondsSinceMidnightUTC >> 16) << 7) | 0x1) // UTC OK.
	msg[3] = byte((secondsSinceMidnightUTC & 0xFF))
	msg[4] = byte((secondsSinceMidnightUTC & 0xFFFF) >> 8)

	// TODO. Number of uplink messages. See p.12.
	// msg[5]
	// msg[6]

	return prepareMessage(msg)
}

func relayMessage(msgtype uint16, msg []byte) {
	ret := make([]byte, len(msg)+4)
	// See p.15.
	ret[0] = byte(msgtype) // Uplink message ID.
	ret[1] = 0x00          //TODO: Time.
	ret[2] = 0x00          //TODO: Time.
	ret[3] = 0x00          //TODO: Time.

	for i := 0; i < len(msg); i++ {
		ret[i+4] = msg[i]
	}

	sendGDL90(prepareMessage(ret))
}

func heartBeatSender() {
	timer := time.NewTicker(1 * time.Second)
	for {
		<-timer.C
		sendGDL90(makeHeartbeat())
		//		sendGDL90(makeTrafficReport())
		makeOwnshipReport()
		makeOwnshipGeometricAltitudeReport()
		sendGDL90(makeInitializationMessage())
		sendTrafficUpdates()
		updateStatus()
	}
}

func updateStatus() {
	t := make([]msg, 0)
	m := len(MsgLog)
	UAT_messages_last_minute := uint(0)
	ES_messages_last_minute := uint(0)
	for i := 0; i < m; i++ {
		if time.Now().Sub(MsgLog[i].TimeReceived).Minutes() < 1 {
			t = append(t, MsgLog[i])
			if MsgLog[i].MessageClass == MSGCLASS_UAT {
				UAT_messages_last_minute++
			} else if MsgLog[i].MessageClass == MSGCLASS_ES {
				ES_messages_last_minute++
			}
		}
	}
	MsgLog = t
	globalStatus.UAT_messages_last_minute = UAT_messages_last_minute
	globalStatus.ES_messages_last_minute = ES_messages_last_minute

	// Update "max messages/min" counters.
	if globalStatus.UAT_messages_max < UAT_messages_last_minute {
		globalStatus.UAT_messages_max = UAT_messages_last_minute
	}
	if globalStatus.ES_messages_max < ES_messages_last_minute {
		globalStatus.ES_messages_max = ES_messages_last_minute
	}

	if isGPSValid() {
		globalStatus.GPS_satellites_locked = mySituation.satellites
	}

	// Update Uptime.
	globalStatus.Uptime = time.Since(timeStarted).String()
}

func parseInput(buf string) ([]byte, uint16) {
	x := strings.Split(buf, ";") // Discard everything after the first ';'.
	if len(x) == 0 {
		return nil, 0
	}
	s := x[0]
	if len(s) == 0 {
		return nil, 0
	}
	msgtype := uint16(0)

	if s[0] == '-' {
		parseDownlinkReport(s)
	}

	s = s[1:]
	msglen := len(s) / 2

	if len(s)%2 != 0 { // Bad format.
		return nil, 0
	}

	if msglen == UPLINK_FRAME_DATA_BYTES {
		msgtype = MSGTYPE_UPLINK
	} else if msglen == 34 {
		msgtype = MSGTYPE_LONG_REPORT
	} else if msglen == 18 {
		msgtype = MSGTYPE_BASIC_REPORT
	} else {
		msgtype = 0
	}

	if msgtype == 0 {
		log.Printf("UNKNOWN MESSAGE TYPE: %s - msglen=%d\n", s, msglen)
	}

	// Now, begin converting the string into a byte array.
	frame := make([]byte, UPLINK_FRAME_DATA_BYTES)
	hex.Decode(frame, []byte(s))

	var thisMsg msg
	thisMsg.MessageClass = MSGCLASS_UAT
	thisMsg.TimeReceived = time.Now()
	thisMsg.Data = frame
	MsgLog = append(MsgLog, thisMsg)

	return frame, msgtype
}

type settings struct {
	UAT_Enabled    bool
	ES_Enabled     bool
	GPS_Enabled    bool
	NetworkOutputs []networkConnection
	AHRS_Enabled   bool
}

type status struct {
	Version                  string
	Devices                  uint
	Connected_Users          uint
	UAT_messages_last_minute uint
	UAT_messages_max         uint
	ES_messages_last_minute  uint
	ES_messages_max          uint
	GPS_satellites_locked    uint16
	GPS_connected            bool
	RY835AI_connected        bool
	Uptime                   string
}

var globalSettings settings
var globalStatus status

func defaultSettings() {
	globalSettings.UAT_Enabled = true  //TODO
	globalSettings.ES_Enabled = false  //TODO
	globalSettings.GPS_Enabled = false //TODO
	globalSettings.NetworkOutputs = []networkConnection{{nil, "", 4000, NETWORK_GDL90_STANDARD}, {nil, "", 43211, NETWORK_GDL90_STANDARD | NETWORK_AHRS_GDL90}, {nil, "", 49002, NETWORK_AHRS_FFSIM}}
	globalSettings.AHRS_Enabled = false
}

func readSettings() {
	fd, err := os.Open(configLocation)
	defer fd.Close()
	if err != nil {
		log.Printf("can't read settings %s: %s\n", configLocation, err.Error())
		defaultSettings()
		return
	}
	buf := make([]byte, 1024)
	count, err := fd.Read(buf)
	if err != nil {
		log.Printf("can't read settings %s: %s\n", configLocation, err.Error())
		defaultSettings()
		return
	}
	var newSettings settings
	err = json.Unmarshal(buf[0:count], &newSettings)
	if err != nil {
		log.Printf("can't read settings %s: %s\n", configLocation, err.Error())
		defaultSettings()
		return
	}
	globalSettings = newSettings
	log.Printf("read in settings.\n")
}

func saveSettings() {
<<<<<<< HEAD
	jsonSettings, _ := json.Marshal(&globalSettings)
	err := ioutil.WriteFile(configLocation, jsonSettings, 0644)
=======
	fd, err := os.OpenFile(configLocation, os.O_CREATE|os.O_WRONLY|os.O_TRUNC, os.FileMode(0644))
	defer fd.Close()
>>>>>>> d6529f25
	if err != nil {
		log.Printf("can't save settings %s: %s\n", configLocation, err.Error())
		return
	}
	log.Printf("wrote settings.\n")
}

func main() {
	timeStarted = time.Now()
	runtime.GOMAXPROCS(runtime.NumCPU()) // redundant with Go v1.5+ compiler
	MsgLog = make([]msg, 0)

	crcInit() // Initialize CRC16 table.
	initTraffic()

	globalStatus.Version = stratuxVersion
	globalStatus.Devices = 0 //TODO

	readSettings()

	initRY835AI()

	//TODO: network stuff

	// Start the heartbeat message loop in the background, once per second.
	go heartBeatSender()
	// Start the management interface.
	go managementInterface()

	// Initialize the (out) network handler.
	initNetwork()

	reader := bufio.NewReader(os.Stdin)

	for {
		buf, _ := reader.ReadString('\n')
		o, msgtype := parseInput(buf)
		if o != nil && msgtype != 0 {
			relayMessage(msgtype, o)
		}
	}

}<|MERGE_RESOLUTION|>--- conflicted
+++ resolved
@@ -4,7 +4,6 @@
 	"bufio"
 	"encoding/hex"
 	"encoding/json"
-	"io/ioutil"
 	"log"
 	"os"
 	"runtime"
@@ -425,13 +424,8 @@
 }
 
 func saveSettings() {
-<<<<<<< HEAD
-	jsonSettings, _ := json.Marshal(&globalSettings)
-	err := ioutil.WriteFile(configLocation, jsonSettings, 0644)
-=======
 	fd, err := os.OpenFile(configLocation, os.O_CREATE|os.O_WRONLY|os.O_TRUNC, os.FileMode(0644))
 	defer fd.Close()
->>>>>>> d6529f25
 	if err != nil {
 		log.Printf("can't save settings %s: %s\n", configLocation, err.Error())
 		return
