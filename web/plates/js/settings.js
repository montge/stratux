--- conflicted
+++ resolved
@@ -1,183 +1,179 @@
-angular.module('appControllers').controller('SettingsCtrl', SettingsCtrl); // get the main module contollers set
-SettingsCtrl.$inject = ['$rootScope', '$scope', '$state', '$location', '$window', '$http']; // Inject my dependencies
-
-// create our controller function with all necessary logic
-function SettingsCtrl($rootScope, $scope, $state, $location, $window, $http) {
-
-	$scope.$parent.helppage = 'plates/settings-help.html';
-
-<<<<<<< HEAD
-	var toggles = ['UAT_Enabled', 'ES_Enabled', 'Ping_Enabled', 'GPS_Enabled', 'AHRS_Enabled', 'DEBUG', 'ReplayLog']; // DEBUG is 'DspTrafficSrc'
-=======
-	var toggles = ['UAT_Enabled', 'ES_Enabled', 'GPS_Enabled', 'AHRS_Enabled', 'DisplayTrafficSource', 'DEBUG', 'ReplayLog']; 
->>>>>>> 0a62fd2d
-	var settings = {};
-	for (i = 0; i < toggles.length; i++) {
-		settings[toggles[i]] = undefined;
-	}
-	$scope.update_files = '';
-	
-	function loadSettings(data) {
-		settings = angular.fromJson(data);
-		// consider using angular.extend()
-		$scope.rawSettings = angular.toJson(data, true);
-		$scope.UAT_Enabled = settings.UAT_Enabled;
-		$scope.ES_Enabled = settings.ES_Enabled;
-		$scope.Ping_Enabled = settings.Ping_Enabled;
-		$scope.GPS_Enabled = settings.GPS_Enabled;
-		$scope.AHRS_Enabled = settings.AHRS_Enabled;
-		$scope.DisplayTrafficSource = settings.DisplayTrafficSource;
-		$scope.DEBUG = settings.DEBUG;
-		$scope.ReplayLog = settings.ReplayLog;
-		$scope.PPM = settings.PPM;
-		$scope.WatchList = settings.WatchList;
-		$scope.OwnshipModeS = settings.OwnshipModeS;
-	}
-
-	function getSettings() {
-		// Simple GET request example (note: responce is asynchronous)
-		$http.get(URL_SETTINGS_GET).
-		then(function (response) {
-			loadSettings(response.data);
-			// $scope.$apply();
-		}, function (response) {
-			$scope.rawSettings = "error getting settings";
-			for (i = 0; i < toggles.length; i++) {
-				settings[toggles[i]] = false;
-			}
-		});
-	};
-
-	function setSettings(msg) {
-		// Simple POST request example (note: responce is asynchronous)
-		$http.post(URL_SETTINGS_SET, msg).
-		then(function (response) {
-			loadSettings(response.data);
-			// $scope.$apply();
-		}, function (response) {
-			$scope.rawSettings = "error setting settings";
-			for (i = 0; i < toggles.length; i++) {
-				settings[toggles[i]] = false;
-			}
-
-		});
-	}
-
-	getSettings();
-
-	$scope.$watchGroup(toggles, function (newValues, oldValues, scope) {
-		var newsettings = {}
-		var dirty = false;
-		for (i = 0; i < newValues.length; i++) {
-			if ((newValues[i] !== undefined) && (settings[toggles[i]] !== undefined)) {
-				if (newValues[i] !== settings[toggles[i]]) {
-					settings[toggles[i]] = newValues[i];
-					newsettings[toggles[i]] = newValues[i];
-					dirty = true;
-				};
-			}
-		}
-		if (dirty) {
-			// console.log(angular.toJson(newsettings));
-			setSettings(angular.toJson(newsettings));
-		}
-	});
-
-	$scope.updateppm = function () {
-		if (($scope.PPM !== undefined) && ($scope.PPM !== null) && ($scope.PPM !== settings["PPM"])) {
-			settings["PPM"] = parseInt($scope.PPM);
-			newsettings = {
-				"PPM": parseInt($scope.PPM)
-			};
-			// console.log(angular.toJson(newsettings));
-			setSettings(angular.toJson(newsettings));
-		}
-	};
-
-	$scope.updatewatchlist = function () {
-		if ($scope.WatchList !== settings["WatchList"]) {
-			settings["WatchList"] = $scope.WatchList.toUpperCase();
-			newsettings = {
-				"WatchList": $scope.WatchList.toUpperCase()
-			};
-			// console.log(angular.toJson(newsettings));
-			setSettings(angular.toJson(newsettings));
-		}
-	};
-	$scope.updatemodes = function () {
-		if ($scope.OwnshipModeS !== settings["OwnshipModeS"]) {
-			settings["OwnshipModeS"] = $scope.OwnshipModeS.toUpperCase();
-			newsettings = {
-				"OwnshipModeS": $scope.OwnshipModeS.toUpperCase()
-			};
-			// console.log(angular.toJson(newsettings));
-			setSettings(angular.toJson(newsettings));
-		}
-	};
-
-	$scope.postShutdown = function () {
-		$window.location.href = "/";
-		$location.path('/home');
-		$http.post(URL_SHUTDOWN).
-		then(function (response) {
-			// do nothing
-			// $scope.$apply();
-		}, function (response) {
-			// do nothing
-		});
-	};
-
-	$scope.postReboot = function () {
-		$window.location.href = "/";
-		$location.path('/home');
-		$http.post(URL_REBOOT).
-		then(function (response) {
-			// do nothing
-			// $scope.$apply();
-		}, function (response) {
-			// do nothing
-		});
-	};
-
-	$scope.setUploadFile = function (files) {
-		$scope.update_files = files;
-		$scope.$apply();
-	}
-	$scope.resetUploadFile = function () {
-		$scope.update_files = '';
-		$scope.$apply();
-	}
-	$scope.uploadFile = function () {
-		var fd = new FormData();
-		//Take the first selected file
-		var file = $scope.update_files[0];
-		// check for empty string
-		if (file === undefined || file === null) {
-			alert ("update file not selected")
-			return;
-		}
-		var filename = file.name;
-		// check for expected file naming convention
-		var re = /^update.*\.sh$/;
-		if (!re.exec(filename)) {
-			alert ("file does not appear to be an update")
-			return;
-		}
-		
-		fd.append("update_file", file);
-
-		$http.post(URL_UPDATE_UPLOAD, fd, {
-			withCredentials: true,
-			headers: {
-				'Content-Type': undefined
-			},
-			transformRequest: angular.identity
-		}).success(function (data) {
-			alert("success. wait 60 seconds and refresh home page to verify new version.");
-			window.location.replace("/");
-		}).error(function (data) {
-			alert("error");
-		});
-
-	};
+angular.module('appControllers').controller('SettingsCtrl', SettingsCtrl); // get the main module contollers set
+SettingsCtrl.$inject = ['$rootScope', '$scope', '$state', '$location', '$window', '$http']; // Inject my dependencies
+
+// create our controller function with all necessary logic
+function SettingsCtrl($rootScope, $scope, $state, $location, $window, $http) {
+
+	$scope.$parent.helppage = 'plates/settings-help.html';
+
+	var toggles = ['UAT_Enabled', 'ES_Enabled', 'Ping_Enabled', 'GPS_Enabled', 'AHRS_Enabled', 'DisplayTrafficSource', 'DEBUG', 'ReplayLog']; 
+	var settings = {};
+	for (i = 0; i < toggles.length; i++) {
+		settings[toggles[i]] = undefined;
+	}
+	$scope.update_files = '';
+	
+	function loadSettings(data) {
+		settings = angular.fromJson(data);
+		// consider using angular.extend()
+		$scope.rawSettings = angular.toJson(data, true);
+		$scope.UAT_Enabled = settings.UAT_Enabled;
+		$scope.ES_Enabled = settings.ES_Enabled;
+		$scope.Ping_Enabled = settings.Ping_Enabled;
+		$scope.GPS_Enabled = settings.GPS_Enabled;
+		$scope.AHRS_Enabled = settings.AHRS_Enabled;
+		$scope.DisplayTrafficSource = settings.DisplayTrafficSource;
+		$scope.DEBUG = settings.DEBUG;
+		$scope.ReplayLog = settings.ReplayLog;
+		$scope.PPM = settings.PPM;
+		$scope.WatchList = settings.WatchList;
+		$scope.OwnshipModeS = settings.OwnshipModeS;
+	}
+
+	function getSettings() {
+		// Simple GET request example (note: responce is asynchronous)
+		$http.get(URL_SETTINGS_GET).
+		then(function (response) {
+			loadSettings(response.data);
+			// $scope.$apply();
+		}, function (response) {
+			$scope.rawSettings = "error getting settings";
+			for (i = 0; i < toggles.length; i++) {
+				settings[toggles[i]] = false;
+			}
+		});
+	};
+
+	function setSettings(msg) {
+		// Simple POST request example (note: responce is asynchronous)
+		$http.post(URL_SETTINGS_SET, msg).
+		then(function (response) {
+			loadSettings(response.data);
+			// $scope.$apply();
+		}, function (response) {
+			$scope.rawSettings = "error setting settings";
+			for (i = 0; i < toggles.length; i++) {
+				settings[toggles[i]] = false;
+			}
+
+		});
+	}
+
+	getSettings();
+
+	$scope.$watchGroup(toggles, function (newValues, oldValues, scope) {
+		var newsettings = {}
+		var dirty = false;
+		for (i = 0; i < newValues.length; i++) {
+			if ((newValues[i] !== undefined) && (settings[toggles[i]] !== undefined)) {
+				if (newValues[i] !== settings[toggles[i]]) {
+					settings[toggles[i]] = newValues[i];
+					newsettings[toggles[i]] = newValues[i];
+					dirty = true;
+				};
+			}
+		}
+		if (dirty) {
+			// console.log(angular.toJson(newsettings));
+			setSettings(angular.toJson(newsettings));
+		}
+	});
+
+	$scope.updateppm = function () {
+		if (($scope.PPM !== undefined) && ($scope.PPM !== null) && ($scope.PPM !== settings["PPM"])) {
+			settings["PPM"] = parseInt($scope.PPM);
+			newsettings = {
+				"PPM": parseInt($scope.PPM)
+			};
+			// console.log(angular.toJson(newsettings));
+			setSettings(angular.toJson(newsettings));
+		}
+	};
+
+	$scope.updatewatchlist = function () {
+		if ($scope.WatchList !== settings["WatchList"]) {
+			settings["WatchList"] = $scope.WatchList.toUpperCase();
+			newsettings = {
+				"WatchList": $scope.WatchList.toUpperCase()
+			};
+			// console.log(angular.toJson(newsettings));
+			setSettings(angular.toJson(newsettings));
+		}
+	};
+	$scope.updatemodes = function () {
+		if ($scope.OwnshipModeS !== settings["OwnshipModeS"]) {
+			settings["OwnshipModeS"] = $scope.OwnshipModeS.toUpperCase();
+			newsettings = {
+				"OwnshipModeS": $scope.OwnshipModeS.toUpperCase()
+			};
+			// console.log(angular.toJson(newsettings));
+			setSettings(angular.toJson(newsettings));
+		}
+	};
+
+	$scope.postShutdown = function () {
+		$window.location.href = "/";
+		$location.path('/home');
+		$http.post(URL_SHUTDOWN).
+		then(function (response) {
+			// do nothing
+			// $scope.$apply();
+		}, function (response) {
+			// do nothing
+		});
+	};
+
+	$scope.postReboot = function () {
+		$window.location.href = "/";
+		$location.path('/home');
+		$http.post(URL_REBOOT).
+		then(function (response) {
+			// do nothing
+			// $scope.$apply();
+		}, function (response) {
+			// do nothing
+		});
+	};
+
+	$scope.setUploadFile = function (files) {
+		$scope.update_files = files;
+		$scope.$apply();
+	}
+	$scope.resetUploadFile = function () {
+		$scope.update_files = '';
+		$scope.$apply();
+	}
+	$scope.uploadFile = function () {
+		var fd = new FormData();
+		//Take the first selected file
+		var file = $scope.update_files[0];
+		// check for empty string
+		if (file === undefined || file === null) {
+			alert ("update file not selected")
+			return;
+		}
+		var filename = file.name;
+		// check for expected file naming convention
+		var re = /^update.*\.sh$/;
+		if (!re.exec(filename)) {
+			alert ("file does not appear to be an update")
+			return;
+		}
+		
+		fd.append("update_file", file);
+
+		$http.post(URL_UPDATE_UPLOAD, fd, {
+			withCredentials: true,
+			headers: {
+				'Content-Type': undefined
+			},
+			transformRequest: angular.identity
+		}).success(function (data) {
+			alert("success. wait 60 seconds and refresh home page to verify new version.");
+			window.location.replace("/");
+		}).error(function (data) {
+			alert("error");
+		});
+
+	};
 };