--- conflicted
+++ resolved
@@ -51,15 +51,11 @@
 
 	function setAircraft(obj, new_traffic) {
 		new_traffic.icao_int = obj.Icao_addr;
-<<<<<<< HEAD
-		new_traffic.TargetType = obj.TargetType;
+		new_traffic.targettype = obj.TargetType;
+		new_traffic.isStratux = obj.IsStratux;
+		new_traffic.signal = obj.SignalLevel;
 		new_traffic.Last_source = obj.Last_source; // 1=ES, 2=UAT, 4=OGN, 8=AIS
 		new_traffic.Emitter_category = obj.Emitter_category;
-=======
-		new_traffic.targettype = obj.TargetType;
-		new_traffic.isStratux = obj.IsStratux;
->>>>>>> 10d29251
-		new_traffic.signal = obj.SignalLevel;
 	        //console.log('Emitter Category:' + obj.Emitter_category);
 		
 		new_traffic.icao = obj.Icao_addr.toString(16).toUpperCase();
